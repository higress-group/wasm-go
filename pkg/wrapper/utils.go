package wrapper

import (
	"bytes"
	"encoding/json"

	"github.com/higress-group/proxy-wasm-go-sdk/proxywasm"
	"github.com/tidwall/gjson"
)

func UnmarshalStr(marshalledJsonStr string) string {
	// e.g. "{\"field1\":\"value1\",\"field2\":\"value2\"}"
	var jsonStr string
	err := json.Unmarshal([]byte(marshalledJsonStr), &jsonStr)
	if err != nil {
		proxywasm.LogErrorf("failed to unmarshal json string, raw string is: %s, err is: %v", marshalledJsonStr, err)
		return ""
	}
	// e.g. {"field1":"value1","field2":"value2"}
	return jsonStr
}

func MarshalStr(raw string) string {
	// e.g. {"field1":"value1","field2":"value2"}
	helper := map[string]string{
		"placeholder": raw,
	}
	marshalledHelper, _ := json.Marshal(helper)
	marshalledRaw := gjson.GetBytes(marshalledHelper, "placeholder").Raw
	if len(marshalledRaw) >= 2 {
		// e.g. {\"field1\":\"value1\",\"field2\":\"value2\"}
		return marshalledRaw[1 : len(marshalledRaw)-1]
	} else {
		proxywasm.LogErrorf("failed to marshal json string, raw string is: %s", raw)
		return ""
	}
}

<<<<<<< HEAD
func GetPluginFingerPrint() string {
	pluginName, _ := proxywasm.GetProperty([]string{"plugin_name"})
	return string(pluginName)
=======
func GetValueFromBody(data []byte, paths []string) *gjson.Result {
	for _, path := range paths {
		obj := gjson.GetBytes(data, path)
		if obj.Exists() {
			return &obj
		}
	}
	return nil
}

func UnifySSEChunk(data []byte) []byte {
	data = bytes.ReplaceAll(data, []byte("\r\n"), []byte("\n"))
	data = bytes.ReplaceAll(data, []byte("\r"), []byte("\n"))
	return data
>>>>>>> cb970b45
}<|MERGE_RESOLUTION|>--- conflicted
+++ resolved
@@ -36,11 +36,11 @@
 	}
 }
 
-<<<<<<< HEAD
 func GetPluginFingerPrint() string {
 	pluginName, _ := proxywasm.GetProperty([]string{"plugin_name"})
 	return string(pluginName)
-=======
+}
+
 func GetValueFromBody(data []byte, paths []string) *gjson.Result {
 	for _, path := range paths {
 		obj := gjson.GetBytes(data, path)
@@ -55,5 +55,4 @@
 	data = bytes.ReplaceAll(data, []byte("\r\n"), []byte("\n"))
 	data = bytes.ReplaceAll(data, []byte("\r"), []byte("\n"))
 	return data
->>>>>>> cb970b45
 }